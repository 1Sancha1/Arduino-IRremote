--- conflicted
+++ resolved
@@ -17,15 +17,9 @@
 #define IRremoteint_h
 
 #if defined(ARDUINO) && ARDUINO >= 100
-<<<<<<< HEAD
-#include "Arduino.h"
-#else
-#include "WProgram.h"
-=======
 #include <Arduino.h>
 #else
 #include <WProgram.h>
->>>>>>> a2af9e32
 #endif
 
 // define which timer to use
