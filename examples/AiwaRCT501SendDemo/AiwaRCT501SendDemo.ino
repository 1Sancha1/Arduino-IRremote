/*
 * IRremote: IRsendDemo - demonstrates sending IR codes with IRsend
 * An IR LED must be connected to Arduino PWM pin 3.
 * Version 0.1 July, 2009
 * Copyright 2009 Ken Shirriff
 * http://arcfn.com
 */

<<<<<<< HEAD
#include <InfraredRemote.h>
=======
#include "InfraredRemote.h"
>>>>>>> 55c08a7d

#define POWER 0x7F80
#define AIWA_RC_T501

IRsend irsend;

void setup() {
  Serial.begin(9600);
  Serial.println("Arduino Ready");
}

void loop() {
  if (Serial.read() != -1) {
    irsend.sendAiwaRCT501(POWER);
    delay(60); // Optional
  }
}<|MERGE_RESOLUTION|>--- conflicted
+++ resolved
@@ -6,11 +6,8 @@
  * http://arcfn.com
  */
 
-<<<<<<< HEAD
 #include <InfraredRemote.h>
-=======
-#include "InfraredRemote.h"
->>>>>>> 55c08a7d
+
 
 #define POWER 0x7F80
 #define AIWA_RC_T501
