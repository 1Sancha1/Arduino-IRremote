/*
 * IRremote: IRrecvDump - dump details of IR codes with IRrecv
 * An IR detector/demodulator must be connected to the input RECV_PIN.
 * Version 0.1 July, 2009
 * Copyright 2009 Ken Shirriff
 * http://arcfn.com
 * JVC and Panasonic protocol added by Kristian Lauszus (Thanks to zenwheel and other people at the original blog post)
 * LG added by Darryl Smith (based on the JVC protocol)
 */

#include <IRremote.h>

/*
 *  Default is Arduino pin D11.
 *  You can change this to another available Arduino Pin.
 *  Your IR receiver should be connected to the pin defined here
 */
#if defined(ESP32)
int IR_RECEIVE_PIN = 15;
#else
int IR_RECEIVE_PIN = 11;
#endif

IRrecv irrecv(IR_RECEIVE_PIN);

decode_results results;

// On the Zero and others we switch explicitly to SerialUSB
#if defined(ARDUINO_ARCH_SAMD)
#define Serial SerialUSB
#endif

void setup() {
    pinMode(LED_BUILTIN, OUTPUT);

    Serial.begin(9600);
#if defined(__AVR_ATmega32U4__)
    while (!Serial); //delay for Leonardo, but this loops forever for Maple Serial
#endif
#if defined(SERIAL_USB) || defined(SERIAL_PORT_USBVIRTUAL)
    delay(2000); // To be able to connect Serial monitor after reset and before first printout
#endif
    // Just to know which program is running on my Arduino
    Serial.println(F("START " __FILE__ " from " __DATE__));
    irrecv.enableIRIn(); // Start the receiver

<<<<<<< HEAD
    Serial.print(F("Ready to receive IR signals at pin "));
    Serial.println(IR_RECEIVE_PIN);
}
=======
  }
  else if (results->decode_type == SONY) {
    Serial.print("Decoded SONY: ");
  }
  else if (results->decode_type == RC5) {
    Serial.print("Decoded RC5: ");
  }
  else if (results->decode_type == RC6) {
    Serial.print("Decoded RC6: ");
  }
  else if (results->decode_type == PANASONIC) {
    Serial.print("Decoded PANASONIC - Address: ");
    Serial.print(results->address, HEX);
    Serial.print(" Value: ");
  }
  else if (results->decode_type == LG) {
    Serial.print("Decoded LG: ");
  }
  else if (results->decode_type == JVC) {
    Serial.print("Decoded JVC: ");
  }
  else if (results->decode_type == AIWA_RC_T501) {
    Serial.print("Decoded AIWA RC T501: ");
  }
  else if (results->decode_type == WHYNTER) {
    Serial.print("Decoded Whynter: ");
  }
  else if (results.decode_type == BOSEWAVE) {
    Serial.print("Decoded Bose Wave Radio / CD: ");
  }
  Serial.print(results->value, HEX);
  Serial.print(" (");
  Serial.print(results->bits, DEC);
  Serial.println(" bits)");
  Serial.print("Raw (");
  Serial.print(count, DEC);
  Serial.print("): ");
>>>>>>> 5deea03e

void dump(decode_results *results) {
    // Dumps out the decode_results structure.
    // Call this after IRrecv::decode()
    int count = results->rawlen;
    if (results->decode_type == UNKNOWN) {
        Serial.print("Unknown encoding: ");
    } else if (results->decode_type == NEC) {
        Serial.print("Decoded NEC: ");

    } else if (results->decode_type == SONY) {
        Serial.print("Decoded SONY: ");
    } else if (results->decode_type == RC5) {
        Serial.print("Decoded RC5: ");
    } else if (results->decode_type == RC6) {
        Serial.print("Decoded RC6: ");
    } else if (results->decode_type == PANASONIC) {
        Serial.print("Decoded PANASONIC - Address: ");
        Serial.print(results->address, HEX);
        Serial.print(" Value: ");
    } else if (results->decode_type == LG) {
        Serial.print("Decoded LG: ");
    } else if (results->decode_type == JVC) {
        Serial.print("Decoded JVC: ");
    } else if (results->decode_type == AIWA_RC_T501) {
        Serial.print("Decoded AIWA RC T501: ");
    } else if (results->decode_type == WHYNTER) {
        Serial.print("Decoded Whynter: ");
    }
    Serial.print(results->value, HEX);
    Serial.print(" (");
    Serial.print(results->bits, DEC);
    Serial.println(" bits)");
    Serial.print("Raw (");
    Serial.print(count, DEC);
    Serial.print("): ");

    for (int i = 1; i < count; i++) {
        if (i & 1) {
            Serial.print(results->rawbuf[i] * USECPERTICK, DEC);
        } else {
            Serial.write('-');
            Serial.print((unsigned long) results->rawbuf[i] * USECPERTICK, DEC);
        }
        Serial.print(" ");
    }
    Serial.println();
}

void loop() {
    if (irrecv.decode(&results)) {
        Serial.println(results.value, HEX);
        dump(&results);
        irrecv.resume(); // Receive the next value
    }
}<|MERGE_RESOLUTION|>--- conflicted
+++ resolved
@@ -10,45 +10,34 @@
 
 #include <IRremote.h>
 
-/*
- *  Default is Arduino pin D11.
- *  You can change this to another available Arduino Pin.
- *  Your IR receiver should be connected to the pin defined here
- */
-#if defined(ESP32)
-int IR_RECEIVE_PIN = 15;
-#else
-int IR_RECEIVE_PIN = 11;
-#endif
+/* 
+*  Default is Arduino pin D11. 
+*  You can change this to another available Arduino Pin.
+*  Your IR receiver should be connected to the pin defined here
+*/
+int RECV_PIN = 11;
 
-IRrecv irrecv(IR_RECEIVE_PIN);
+IRrecv irrecv(RECV_PIN);
 
 decode_results results;
 
-// On the Zero and others we switch explicitly to SerialUSB
-#if defined(ARDUINO_ARCH_SAMD)
-#define Serial SerialUSB
-#endif
+void setup()
+{
+  Serial.begin(9600);
+  irrecv.enableIRIn(); // Start the receiver
+}
 
-void setup() {
-    pinMode(LED_BUILTIN, OUTPUT);
 
-    Serial.begin(9600);
-#if defined(__AVR_ATmega32U4__)
-    while (!Serial); //delay for Leonardo, but this loops forever for Maple Serial
-#endif
-#if defined(SERIAL_USB) || defined(SERIAL_PORT_USBVIRTUAL)
-    delay(2000); // To be able to connect Serial monitor after reset and before first printout
-#endif
-    // Just to know which program is running on my Arduino
-    Serial.println(F("START " __FILE__ " from " __DATE__));
-    irrecv.enableIRIn(); // Start the receiver
+void dump(decode_results *results) {
+  // Dumps out the decode_results structure.
+  // Call this after IRrecv::decode()
+  int count = results->rawlen;
+  if (results->decode_type == UNKNOWN) {
+    Serial.print("Unknown encoding: ");
+  }
+  else if (results->decode_type == NEC) {
+    Serial.print("Decoded NEC: ");
 
-<<<<<<< HEAD
-    Serial.print(F("Ready to receive IR signals at pin "));
-    Serial.println(IR_RECEIVE_PIN);
-}
-=======
   }
   else if (results->decode_type == SONY) {
     Serial.print("Decoded SONY: ");
@@ -86,60 +75,24 @@
   Serial.print("Raw (");
   Serial.print(count, DEC);
   Serial.print("): ");
->>>>>>> 5deea03e
 
-void dump(decode_results *results) {
-    // Dumps out the decode_results structure.
-    // Call this after IRrecv::decode()
-    int count = results->rawlen;
-    if (results->decode_type == UNKNOWN) {
-        Serial.print("Unknown encoding: ");
-    } else if (results->decode_type == NEC) {
-        Serial.print("Decoded NEC: ");
-
-    } else if (results->decode_type == SONY) {
-        Serial.print("Decoded SONY: ");
-    } else if (results->decode_type == RC5) {
-        Serial.print("Decoded RC5: ");
-    } else if (results->decode_type == RC6) {
-        Serial.print("Decoded RC6: ");
-    } else if (results->decode_type == PANASONIC) {
-        Serial.print("Decoded PANASONIC - Address: ");
-        Serial.print(results->address, HEX);
-        Serial.print(" Value: ");
-    } else if (results->decode_type == LG) {
-        Serial.print("Decoded LG: ");
-    } else if (results->decode_type == JVC) {
-        Serial.print("Decoded JVC: ");
-    } else if (results->decode_type == AIWA_RC_T501) {
-        Serial.print("Decoded AIWA RC T501: ");
-    } else if (results->decode_type == WHYNTER) {
-        Serial.print("Decoded Whynter: ");
+  for (int i = 1; i < count; i++) {
+    if (i & 1) {
+      Serial.print(results->rawbuf[i]*USECPERTICK, DEC);
     }
-    Serial.print(results->value, HEX);
-    Serial.print(" (");
-    Serial.print(results->bits, DEC);
-    Serial.println(" bits)");
-    Serial.print("Raw (");
-    Serial.print(count, DEC);
-    Serial.print("): ");
-
-    for (int i = 1; i < count; i++) {
-        if (i & 1) {
-            Serial.print(results->rawbuf[i] * USECPERTICK, DEC);
-        } else {
-            Serial.write('-');
-            Serial.print((unsigned long) results->rawbuf[i] * USECPERTICK, DEC);
-        }
-        Serial.print(" ");
+    else {
+      Serial.write('-');
+      Serial.print((unsigned long) results->rawbuf[i]*USECPERTICK, DEC);
     }
-    Serial.println();
+    Serial.print(" ");
+  }
+  Serial.println();
 }
 
 void loop() {
-    if (irrecv.decode(&results)) {
-        Serial.println(results.value, HEX);
-        dump(&results);
-        irrecv.resume(); // Receive the next value
-    }
+  if (irrecv.decode(&results)) {
+    Serial.println(results.value, HEX);
+    dump(&results);
+    irrecv.resume(); // Receive the next value
+  }
 }